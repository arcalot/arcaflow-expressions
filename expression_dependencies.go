package expressions

import (
	"fmt"
	"strconv"

	"go.flow.arcalot.io/expressions/internal/ast"
	"go.flow.arcalot.io/pluginsdk/schema"
)

// dependencyContext holds the root data for a dependency evaluation in an expression. This is useful so that we
// don't need to pass the root type, path, and workflow context along with each function call.
type dependencyContext struct {
	rootType        schema.Type
	rootPath        *PathTree
	workflowContext map[string][]byte
	functions       map[string]schema.Function
}

// dependencies evaluates an AST node for possible dependencies. It adds items to the specified path tree and returns
// it. You can use this to build a list of value paths that make up the dependencies of this expression. Furthermore,
// you can also use this function to evaluate the type the resolved expression's value will have.
//
// Arguments:
// - node: The root node of the tree of sub-tree to evaluate.
// - currentType: The schema, which specifies the values and their types that can be referenced.
// - path: A reference to the PathTree to the current node, which gets added to with the dependencies.
// Returns:
// - schema.Type: The schema for the value.
// - *PathTree, the path to the value it depends on in the input schema, or nil if it's a literal.
// - error: An error, if encountered.
func (c *dependencyContext) dependencies(
	node ast.Node,
	currentType schema.Type,
	path *PathTree,
) (schema.Type, *PathTree, error) {
	switch n := node.(type) {
	case *ast.DotNotation:
		return c.dotNotationDependencies(n, currentType, path)
	case *ast.BracketAccessor:
		return c.bracketAccessorDependencies(n, currentType, path)
	case *ast.Identifier:
		return c.identifierDependencies(n, currentType, path)
	case *ast.StringLiteral:
		return schema.NewStringSchema(nil, nil, nil), nil, nil
	case *ast.IntLiteral:
		return schema.NewIntSchema(nil, nil, nil), nil, nil
	case *ast.FunctionCall:
<<<<<<< HEAD
		return c.functionDependencies(n, currentType, path)
=======
		return c.functionDependencies(n)
>>>>>>> 73682360
	default:
		return nil, nil, fmt.Errorf("unsupported AST node type: %T", n)
	}
}

<<<<<<< HEAD
func (c *dependencyContext) functionDependencies(
	node *ast.FunctionCall,
	_ schema.Type,
	_ *PathTree,
) (schema.Type, *PathTree, error) {
=======
func (c *dependencyContext) functionDependencies(node *ast.FunctionCall) (schema.Type, *PathTree, error) {
>>>>>>> 73682360
	// Get the types and dependencies of all parameters.
	functionSchema, found := c.functions[node.FuncIdentifier.IdentifierName]
	if !found {
		return nil, nil, fmt.Errorf("could not find function '%s'", node.FuncIdentifier.IdentifierName)
	}
	paramTypes := functionSchema.Parameters()
	// Validate param count
<<<<<<< HEAD
	if node.ParameterInputs.NumChildren() != len(paramTypes) {
		return nil, nil, fmt.Errorf("invalid call to function '%s'. Expected %d args, got %d args. Function schema: %s",
			functionSchema.ID(), len(paramTypes), node.ParameterInputs.NumChildren(), functionSchema.String())
=======
	if node.ArgumentInputs.NumChildren() != len(paramTypes) {
		return nil, nil, fmt.Errorf("invalid call to function '%s'. Expected %d args, got %d args. Function schema: %s",
			functionSchema.ID(), len(paramTypes), node.ArgumentInputs.NumChildren(), functionSchema.String())
>>>>>>> 73682360
	}
	// Types need to be saved to validate argument types with parameter types, which are also needed to get the output type.
	// Dependencies need to also be added to the PathTree
	newFuncArgsPath := &PathTree{
		PathItem: node.FuncIdentifier.IdentifierName,
		Subtrees: nil,
	}
	// Save arg types for passing into output function
	argTypes := make([]schema.Type, 0)
<<<<<<< HEAD
	for i := 0; i < node.ParameterInputs.NumChildren(); i++ {
		arg, err := node.ParameterInputs.GetChild(i)
		if err != nil {
			return nil, nil, err
		}
=======
	for i := 0; i < len(node.ArgumentInputs.Arguments); i++ {
		arg := node.ArgumentInputs.Arguments[i]
>>>>>>> 73682360
		argType, argDependencies, err := c.dependencies(arg, c.rootType, c.rootPath)
		if err != nil {
			return nil, nil, err
		}
		// Validate type compatibility with function's schema
		paramType := paramTypes[i]
		if err := paramType.ValidateCompatibility(argType); err != nil {
			return nil, nil, fmt.Errorf("error while validating arg/param type compatibility for function '%s' at 0-index %d (%w). Function schema: %s",
				functionSchema.ID(), i, err, functionSchema.String())
		}
		argTypes = append(argTypes, argType)
		// Add dependency to the path tree
		newFuncArgsPath.Subtrees = append(newFuncArgsPath.Subtrees, argDependencies)
	}
	// Now get the type from the function output
	outputType, _, err := functionSchema.Output(argTypes)
	if err != nil {
		return nil, nil, fmt.Errorf("error while getting return type (%w)", err)
	}
	return outputType, newFuncArgsPath, nil
}

// dotNotationDependencies resolves dependencies of a DotNotation node.
//
// The dot notation is when item.item is encountered. We simply traverse the AST in order, left to right,
// nothing specific to do.
func (c *dependencyContext) dotNotationDependencies(
	node *ast.DotNotation,
	currentType schema.Type,
	path *PathTree,
) (schema.Type, *PathTree, error) {
	// Left dependencies
	leftType, leftPath, err := c.dependencies(node.LeftAccessibleNode, currentType, path)
	if err != nil {
		return nil, nil, err
	}
	// Right dependencies, using left type.
	return c.dependencies(node.RightAccessIdentifier, leftType, leftPath)
}

// bracketAccessorDependencies resolves dependencies for a BracketAccessor node,
// resolving the left type, as well as the value in the brackets, to find the result.
func (c *dependencyContext) bracketAccessorDependencies(
	node *ast.BracketAccessor,
	currentType schema.Type,
	path *PathTree,
) (schema.Type, *PathTree, error) {
	// A bracket accessor is when an item[item] is encountered. Here we need to evaluate the left tree as usual, then
	// use the right tree according to its type. This is either a literal (e.g. a string), or it is a subexpression.
	// Literals will call dependenciesMapKey, while subexpressions need to be evaluated on their own on the root
	// type.
	leftType, leftPath, err := c.dependencies(node.LeftNode, currentType, path)
	if err != nil {
		return nil, nil, err
	}

	if literal, ok := node.RightExpression.(ast.ValueLiteral); ok {
<<<<<<< HEAD
		return dependenciesBracketKey(leftType, literal.Value(), leftPath)
=======
		return dependenciesAccessKnownKey(leftType, literal.Value(), leftPath)
>>>>>>> 73682360
	} else {

		// If we have a subexpression, we need to add all possible keys to the dependency map since we can't
		// determine the correct one to extract. This could be further refined by evaluating the type. If it is an
		// enum, we could potentially limit the number of dependencies.

		// Evaluate the subexpression
		keyType, _, err := c.dependencies(node.RightExpression, c.rootType, c.rootPath)
		if err != nil {
			return nil, nil, err
		}
		switch leftType.TypeID() {
		case schema.TypeIDMap:
			return c.bracketSubExprMapDependencies(keyType, leftType, leftPath)
		case schema.TypeIDList:
			return c.bracketSubExprListDependencies(keyType, leftType, leftPath)
		case schema.TypeIDAny:
			return schema.NewAnySchema(), leftPath, nil
		default:
			// We don't support subexpressions to pick a property on an object type since that would result in
			// unpredictable behavior and runtime errors. Furthermore, we would not be able to perform type
			// evaluation.
			return nil, nil, fmt.Errorf("subexpressions are only supported on map and list types, %s given", currentType.TypeID())
		}
	}
}

// bracketSubExprMapDependencies is used to resolve dependencies when a bracket accessor has a subexpression,
// with the left type being a map. So format `map[sub-expression]`
func (c *dependencyContext) bracketSubExprMapDependencies(
	keyType schema.Type,
	leftType schema.Type,
	leftPath *PathTree,
) (schema.Type, *PathTree, error) {
	// For maps, we try to compare the type of the map key with the resulting type of the subexpression to
	// make sure that there are no runtime type failures. The user may need to add type conversion functions
	// to their expressions to convert an integer to a string, for example.
	mapType := leftType.(schema.UntypedMap)
	if keyType.TypeID() != mapType.Keys().TypeID() {
		return nil, nil, fmt.Errorf("subexpressions resulted in a %s type for a map, %s expected", keyType.TypeID(), mapType.Keys().TypeID())
	}
	pathItem := &PathTree{
		PathItem: "*",
		Subtrees: nil,
	}
	leftPath.Subtrees = append(leftPath.Subtrees, pathItem)
	return mapType.Values(), pathItem, nil
}

// bracketSubExprListDependencies is used to resolve dependencies when a bracket accessor has a subexpression,
// with the left type being a list.
func (c *dependencyContext) bracketSubExprListDependencies(
	keyType schema.Type,
	leftType schema.Type,
	path *PathTree,
) (schema.Type, *PathTree, error) {
	// Lists have integer indexes, so we try to make sure that the subexpression is yielding an int or
	// int-like type. This will have the best chance of not resulting in a runtime error.

	list := leftType.(schema.UntypedList)
	switch keyType.TypeID() {
	case schema.TypeIDInt:
	default:
		return nil, nil, fmt.Errorf("subexpressions resulted in a %s type for a list key, integer expected", keyType.TypeID())
	}
	pathItem := &PathTree{
		PathItem: list,
		Subtrees: nil,
	}
	path.Subtrees = append(path.Subtrees, pathItem)
	return list.Items(), pathItem, nil
}

func (c *dependencyContext) identifierDependencies(
	node *ast.Identifier,
	currentType schema.Type,
	path *PathTree,
) (schema.Type, *PathTree, error) {
	switch node.IdentifierName {
	case "$":
		// This identifier means the root of the expression.
		return c.rootType, path, nil
	default:
		// This case is the item.item type expression, where the right item is the "identifier" in question.
		return dependenciesAccessKnownKey(currentType, node.IdentifierName, path)
	}
}

// dependenciesAccessKnownKey is a helper function that extracts an item in a list, map, or object. This is used when an
// identifier or a map accessor are encountered.
func dependenciesAccessKnownKey(currentType schema.Type, key any, path *PathTree) (schema.Type, *PathTree, error) {
	switch currentType.TypeID() {
	case schema.TypeIDList:
		// Lists can only have numeric indexes, therefore we need to convert the types to integers. Since internally
		// the SDK doesn't use anything but ints, that's what we are converting to.
		var listItem any
		var err error
		switch k := key.(type) {
		case string:
			listItem, err = strconv.ParseInt(k, 10, 64)
			if err != nil {
				return nil, nil, fmt.Errorf("cannot use non-integer expression identifier %s on list", key)
			}
		case int:
		case int64:
			listItem = k
		default:
			return nil, nil, fmt.Errorf("bug: invalid key type encountered for map key: %T", key)
		}
		pathItem := &PathTree{
			PathItem: listItem,
			Subtrees: nil,
		}
		path.Subtrees = append(path.Subtrees, pathItem)
		return currentType.(*schema.ListSchema).ItemsValue, pathItem, nil
	case schema.TypeIDMap:
		// Maps can have various key types, so we need to unserialize the passed key according to its schema and use
		// it to find the correct key.
		pathItem := &PathTree{
			PathItem: key,
			Subtrees: nil,
		}
		mapType := currentType.(schema.UntypedMap)
		if _, err := mapType.Keys().Unserialize(key); err != nil {
			return nil, nil, fmt.Errorf("cannot unserialize map key type %v (%w)", key, err)
		}
		path.Subtrees = append(path.Subtrees, pathItem)
		return mapType.Values(), pathItem, nil
	case schema.TypeIDObject:
		fallthrough
	case schema.TypeIDRef:
		fallthrough
	case schema.TypeIDScope:
		// Object-likes always have field names (strings) as keys, so we need to convert the passed value to a string.
		// 99% of the time these are going to be strings anyway.
		var objectItem string
		switch k := key.(type) {
		case string:
			objectItem = k
		case int:
			objectItem = fmt.Sprintf("%d", k)
		default:
			return nil, nil, fmt.Errorf("bug: invalid key type encountered for object key: %T", key)
		}

		currentObject := currentType.(schema.Object)
		properties := currentObject.Properties()
		property, ok := properties[objectItem]
		if !ok {
			return nil, nil, fmt.Errorf("object %s does not have a property named %s", currentObject.ID(), objectItem)
		}
		pathItem := &PathTree{
			PathItem: key,
			Subtrees: nil,
		}
		path.Subtrees = append(path.Subtrees, pathItem)
		return property.Type(), pathItem, nil
	case schema.TypeIDAny:
		pathItem := &PathTree{
			PathItem: key,
			Subtrees: nil,
		}
		path.Subtrees = append(path.Subtrees, pathItem)
		return currentType, pathItem, nil
	default:
		return nil, nil, fmt.Errorf("cannot evaluate expression identifier %s on data type %s", key, currentType.TypeID())
	}
}<|MERGE_RESOLUTION|>--- conflicted
+++ resolved
@@ -46,25 +46,13 @@
 	case *ast.IntLiteral:
 		return schema.NewIntSchema(nil, nil, nil), nil, nil
 	case *ast.FunctionCall:
-<<<<<<< HEAD
-		return c.functionDependencies(n, currentType, path)
-=======
 		return c.functionDependencies(n)
->>>>>>> 73682360
 	default:
 		return nil, nil, fmt.Errorf("unsupported AST node type: %T", n)
 	}
 }
 
-<<<<<<< HEAD
-func (c *dependencyContext) functionDependencies(
-	node *ast.FunctionCall,
-	_ schema.Type,
-	_ *PathTree,
-) (schema.Type, *PathTree, error) {
-=======
 func (c *dependencyContext) functionDependencies(node *ast.FunctionCall) (schema.Type, *PathTree, error) {
->>>>>>> 73682360
 	// Get the types and dependencies of all parameters.
 	functionSchema, found := c.functions[node.FuncIdentifier.IdentifierName]
 	if !found {
@@ -72,15 +60,9 @@
 	}
 	paramTypes := functionSchema.Parameters()
 	// Validate param count
-<<<<<<< HEAD
-	if node.ParameterInputs.NumChildren() != len(paramTypes) {
-		return nil, nil, fmt.Errorf("invalid call to function '%s'. Expected %d args, got %d args. Function schema: %s",
-			functionSchema.ID(), len(paramTypes), node.ParameterInputs.NumChildren(), functionSchema.String())
-=======
 	if node.ArgumentInputs.NumChildren() != len(paramTypes) {
 		return nil, nil, fmt.Errorf("invalid call to function '%s'. Expected %d args, got %d args. Function schema: %s",
 			functionSchema.ID(), len(paramTypes), node.ArgumentInputs.NumChildren(), functionSchema.String())
->>>>>>> 73682360
 	}
 	// Types need to be saved to validate argument types with parameter types, which are also needed to get the output type.
 	// Dependencies need to also be added to the PathTree
@@ -90,16 +72,8 @@
 	}
 	// Save arg types for passing into output function
 	argTypes := make([]schema.Type, 0)
-<<<<<<< HEAD
-	for i := 0; i < node.ParameterInputs.NumChildren(); i++ {
-		arg, err := node.ParameterInputs.GetChild(i)
-		if err != nil {
-			return nil, nil, err
-		}
-=======
 	for i := 0; i < len(node.ArgumentInputs.Arguments); i++ {
 		arg := node.ArgumentInputs.Arguments[i]
->>>>>>> 73682360
 		argType, argDependencies, err := c.dependencies(arg, c.rootType, c.rootPath)
 		if err != nil {
 			return nil, nil, err
@@ -157,11 +131,7 @@
 	}
 
 	if literal, ok := node.RightExpression.(ast.ValueLiteral); ok {
-<<<<<<< HEAD
-		return dependenciesBracketKey(leftType, literal.Value(), leftPath)
-=======
 		return dependenciesAccessKnownKey(leftType, literal.Value(), leftPath)
->>>>>>> 73682360
 	} else {
 
 		// If we have a subexpression, we need to add all possible keys to the dependency map since we can't

package expressions_test

import (
	"fmt"

	"go.flow.arcalot.io/expressions"
	"go.flow.arcalot.io/pluginsdk/schema"
)

var myScope = schema.NewScopeSchema(
	schema.NewObjectSchema(
		"root",
		map[string]*schema.PropertySchema{
			"foo": schema.NewPropertySchema(
				schema.NewStringSchema(nil, nil, nil),
				nil,
				true,
				nil,
				nil,
				nil,
				nil,
				nil,
			),
		},
	),
)

func ExampleExpression_Dependencies() {
	expr, err := expressions.New("$.foo")
	if err != nil {
		panic(err)
	}
	unpackRequirements := expressions.UnpackRequirements{
		ExcludeDataRootPaths:     false,
		ExcludeFunctionRootPaths: true,
		StopAtTerminals:          false,
		IncludeKeys:              false,
	}
	dependencyList, err := expr.Dependencies(
		myScope,
		nil,
		nil,
<<<<<<< HEAD
		false,
=======
		unpackRequirements,
>>>>>>> 4ddd4e3a
	)
	if err != nil {
		panic(err)
	}

	fmt.Printf("%v", dependencyList)
	// Output: [$.foo]
}<|MERGE_RESOLUTION|>--- conflicted
+++ resolved
@@ -40,11 +40,7 @@
 		myScope,
 		nil,
 		nil,
-<<<<<<< HEAD
-		false,
-=======
 		unpackRequirements,
->>>>>>> 4ddd4e3a
 	)
 	if err != nil {
 		panic(err)

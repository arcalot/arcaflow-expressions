--- conflicted
+++ resolved
@@ -56,8 +56,7 @@
 	// AsteriskToken represents a wildcard/multiplication token '*'.
 	AsteriskToken TokenID = "asterisk"
 	// ListSeparatorToken represents a comma in a parameter list
-<<<<<<< HEAD
-	ListSeparatorToken TokenID = "list-separator"
+	ListSeparatorToken TokenID = "list-separator" //nolint:gosec // not a security credential
 	// DivideToken represents the forward slash used to specify division.
 	DivideToken TokenID = "divide"
 	// GreaterThanToken represents a > symbol.
@@ -76,9 +75,6 @@
 	AndToken TokenID = "and"
 	// OrToken represents logical-or ||
 	OrToken TokenID = "or"
-=======
-	ListSeparatorToken TokenID = "list-separator" //nolint:gosec // not a security credential
->>>>>>> 67623c30
 	// UnknownToken is a placeholder for when there was an error in the token.
 	UnknownToken TokenID = "error"
 )

package ast

import (
	"errors"
	"fmt"
<<<<<<< HEAD
	"slices"
=======
>>>>>>> 73682360
	"strconv"
)

/*
Current grammar:
<<<<<<< HEAD
root_expression ::= root_identifier [expression_access] | literal | function_call | binary_operation
=======
root_expression ::= root_identifier [expression_access] | literal | function_call
>>>>>>> 73682360
chained_expression := identifier [expression_access]
expression_access ::= map_access | dot_notation
map_access ::= "[" key "]" [chained_expression]
dot_notation ::= "." identifier [chained_expression]
root_identifier ::= identifier | "$"
literal := IntLiteralToken | StringLiteralToken
function_call := identifier "(" [argument_list] ")"
argument_list := argument_list "," root_expression | root_expression
<<<<<<< HEAD
binary_operator := ">" | "<" | ">" "=" | "<" "=" | "=" "=" | "!" "=" | "+" | "-" | "*" | "/"
binary_operation := root_expression binary_operator root_expression
=======
>>>>>>> 73682360

filtering/querying will be added later if needed.
*/

// Parser represents the object that handles parsing the grammar for the
// expression.
// Create this with the function expressions.InitParser
// This struct and its functions are used to parse the
// expression it was initialized with.
type Parser struct {
	t            *tokenizer
	currentToken *TokenValue
	atRoot       bool
}

// InitParser initializes the parser with the given raw expression.
func InitParser(expression string, fileName string) (*Parser, error) {
	t := initTokenizer(expression, fileName)
	p := &Parser{t: t}
	p.atRoot = true

	return p, nil
}

// advanceToken advances to the next token by updating the current token var.
// Also needed before parsing.
func (p *Parser) advanceToken() error {
	if p.t.hasNextToken() {
		newToken, err := p.t.getNext()
		p.currentToken = newToken
		return err
	}
	p.currentToken = nil
	return nil
}

// parseBracketAccess parses a bracket access in the form of a
// bracket, followed by the key, followed by a closing bracket.
//
//nolint:funlen
func (p *Parser) parseBracketAccess(expressionToAccess Node) (*BracketAccessor, error) {
	if expressionToAccess == nil {
		return nil, errors.New("parameter expressionToAccess is nil")
	}
	// Verify and read in the [
	if p.currentToken == nil ||
		p.currentToken.TokenID != BracketAccessDelimiterStartToken {
		return nil, &InvalidGrammarError{FoundToken: p.currentToken, ExpectedTokens: []TokenID{IdentifierToken}}
	}
	err := p.advanceToken()
	if err != nil {
		return nil, err
	}

	subExpr, err := p.parseRootExpression()
<<<<<<< HEAD
	if err != nil {
		return nil, err
	}

	// Verify and read in the ]
	err = p.eat([]TokenID{BracketAccessDelimiterEndToken})
	if err != nil {
		return nil, err
	}

	return &BracketAccessor{LeftNode: expressionToAccess, RightExpression: subExpr}, nil
}

func (p *Parser) parseIntLiteral() (*IntLiteral, error) {
	if p.currentToken.TokenID != IntLiteralToken {
		return nil, &InvalidGrammarError{FoundToken: p.currentToken, ExpectedTokens: []TokenID{IntLiteralToken}}
	}
	parsedInt, err := strconv.Atoi(p.currentToken.Value)
	if err != nil {
		return nil, err // Should not fail if the parser is set up correctly
	}
	literal := &IntLiteral{IntValue: int64(parsedInt)}
	err = p.advanceToken()
=======
>>>>>>> 73682360
	if err != nil {
		return nil, err
	}
	return literal, nil
}

func (p *Parser) parseFloatLiteral() (*FloatLiteral, error) {
	if p.currentToken.TokenID != FloatLiteralToken {
		return nil, &InvalidGrammarError{FoundToken: p.currentToken, ExpectedTokens: []TokenID{FloatLiteralToken}}
	}
	parsedFloat, err := strconv.ParseFloat(p.currentToken.Value, 64)
	if err != nil {
		return nil, err // Should not fail if the parser is set up correctly
	}
	literal := &FloatLiteral{FloatValue: parsedFloat}
	err = p.advanceToken()
	if err != nil {
		return nil, err
	}
	return literal, nil
}

<<<<<<< HEAD
func (p *Parser) parseBooleanLiteral() (*BooleanLiteral, error) {
	if p.currentToken.TokenID != BooleanLiteralToken {
		return nil, &InvalidGrammarError{FoundToken: p.currentToken, ExpectedTokens: []TokenID{BooleanLiteralToken}}
	}
	parsedBoolean, err := strconv.ParseBool(p.currentToken.Value)
	if err != nil {
		return nil, err // Should not fail if the parser is set up correctly
	}
	literal := &BooleanLiteral{BooleanValue: parsedBoolean}
	err = p.advanceToken()
	if err != nil {
		return nil, err
	}
	return literal, nil
}

=======
	return &BracketAccessor{LeftNode: expressionToAccess, RightExpression: subExpr}, nil
}

func (p *Parser) parseIntLiteral() (*IntLiteral, error) {
	if p.currentToken.TokenID != IntLiteralToken {
		return nil, &InvalidGrammarError{FoundToken: p.currentToken, ExpectedTokens: []TokenID{IntLiteralToken}}
	}
	parsedInt, err := strconv.Atoi(p.currentToken.Value)
	if err != nil {
		return nil, err // Should not fail if the parser is set up correctly
	}
	literal := &IntLiteral{IntValue: int64(parsedInt)}
	err = p.advanceToken()
	if err != nil {
		return nil, err
	}
	return literal, nil
}

>>>>>>> 73682360
func (p *Parser) parseStringLiteral() (*StringLiteral, error) {
	// The literal token includes the "", so trim the ends off.
	literal := &StringLiteral{StrValue: p.currentToken.Value[1 : len(p.currentToken.Value)-1]}
	err := p.advanceToken()
	if err != nil {
		return nil, err
	}
	return literal, nil
}

func (p *Parser) parseArgs() (*ArgumentList, error) {
	// Keep parsing expressions until you hit a comma.
	argNodes := make([]Node, 0)
<<<<<<< HEAD
	expectedToken := ParenthesesStartToken
	for i := 0; ; i++ {
		// Validate and go past the first ( on the first iteration, and commas on later iterations.
		if i != 0 && p.currentToken.TokenID == ParenthesesEndToken {
=======
	expectedToken := ArgListStartToken
	for i := 0; ; i++ {
		// Validate and go past the first ( on the first iteration, and commas on later iterations.
		if i != 0 && p.currentToken.TokenID == ArgListEndToken {
>>>>>>> 73682360
			// Advances past the )
			err := p.advanceToken()
			if err != nil {
				return nil, err
			}
			return &ArgumentList{Arguments: argNodes}, nil
		} else if p.currentToken.TokenID != expectedToken {
			// The first is preceded by a (, the others are preceded by ,
			return nil, &InvalidGrammarError{
				FoundToken:     p.currentToken,
<<<<<<< HEAD
				ExpectedTokens: []TokenID{expectedToken, ParenthesesEndToken},
=======
				ExpectedTokens: []TokenID{expectedToken},
>>>>>>> 73682360
			}
		}

		// Advances past the ( and the commas.
		err := p.advanceToken()
		if err != nil {
			return nil, err
		}
		// Check end condition
<<<<<<< HEAD
		if i == 0 && p.currentToken.TokenID == ParenthesesEndToken {
=======
		if i == 0 && p.currentToken.TokenID == ArgListEndToken {
>>>>>>> 73682360
			// Advances past the )
			err := p.advanceToken()
			if err != nil {
				return nil, err
			}
			return &ArgumentList{Arguments: argNodes}, nil
		}

		// It should be able to process a whole expression within the arg
		arg, err := p.parseRootExpression()
		if err != nil {
			return nil, err
		}
		argNodes = append(argNodes, arg)
		// From this point forward, commas will precede all the args.
		if i == 0 {
			expectedToken = ListSeparatorToken
		}
	}
}

// parseIdentifier parses a valid identifier.
func (p *Parser) parseIdentifier() (*Identifier, error) {
	// Only accessing one token, the identifier
	if p.currentToken == nil ||
		p.currentToken.TokenID != IdentifierToken {
		return nil, &InvalidGrammarError{FoundToken: p.currentToken, ExpectedTokens: []TokenID{IdentifierToken}}
	}

	parsedIdentifier := &Identifier{IdentifierName: p.currentToken.Value}
	err := p.advanceToken()
	if err != nil {
		return nil, err
	}
	return parsedIdentifier, nil
}

// ParseExpression is the correct entrypoint for parsing an expression.
// It advances to the first token, and parses the expression.
func (p *Parser) ParseExpression() (Node, error) {
	err := p.advanceToken()
	if err != nil {
		return nil, err
	}

	node, err := p.parseRootExpression()
	if err != nil {
		return nil, err
	} else if p.currentToken != nil {
		// Reached wrong token. It should be at the end here.
		return nil, &InvalidGrammarError{FoundToken: p.currentToken, ExpectedTokens: nil}
	}
	return node, err
}

<<<<<<< HEAD
func (p *Parser) parseMathOperator() (MathOperationType, error) {
	firstToken := p.currentToken.TokenID
	err := p.advanceToken()
	if err != nil {
		return Invalid, err
	}
	switch firstToken {
	case PlusToken:
		return Add, nil
	case NegationToken:
		return Subtract, nil
	case WildcardMultiplyToken:
		return Multiply, nil
	case DivideToken:
		return Divide, nil
	case PowerToken:
		return Power, nil
	case ModulusToken:
		return Modulus, nil
	case NotToken, GreaterThanToken, LessThanToken, EqualsToken:
		// Need to validate and advance past the following =
		if p.currentToken.TokenID == EqualsToken {
			err := p.advanceToken()
			if err != nil {
				return Invalid, err
			}
			switch firstToken {
			case NotToken:
				return NotEquals, nil
			case GreaterThanToken:
				return GreaterThanEquals, nil
			case LessThanToken:
				return LessThanEquals, nil
			case EqualsToken:
				return Equals, nil
			default:
				// If you get here, there is a case missing here that is in the outer switch
				return Invalid, fmt.Errorf("illegal code state hit after token %s", firstToken)
			}
		} else {
			switch firstToken {
			case GreaterThanToken:
				return GreaterThan, nil
			case LessThanToken:
				return LessThan, nil
			default:
				// Not equal or double equals
				return Invalid, &InvalidGrammarError{FoundToken: p.currentToken, ExpectedTokens: []TokenID{EqualsToken}}
			}
		}
	case AndToken:
		if p.currentToken == nil || p.currentToken.TokenID != AndToken {
			return Invalid, &InvalidGrammarError{FoundToken: p.currentToken, ExpectedTokens: []TokenID{AndToken}}
		}
		err := p.advanceToken()
		if err != nil {
			return Invalid, err
		}
		return And, nil
	case OrToken:
		if p.currentToken == nil || p.currentToken.TokenID != OrToken {
			return Invalid, &InvalidGrammarError{FoundToken: p.currentToken, ExpectedTokens: []TokenID{OrToken}}
		}
		err := p.advanceToken()
		if err != nil {
			return Invalid, err
		}
		return Or, nil
	default:
		return Invalid, &InvalidGrammarError{FoundToken: p.currentToken, ExpectedTokens: []TokenID{
			PlusToken,
			NegationToken,
			WildcardMultiplyToken,
			DivideToken,
			PowerToken,
			NotToken,
			GreaterThanToken,
			LessThanToken,
			EqualsToken,
		}}
	}
}

// parseBinaryExpression parses a binary expression that has one of the supported operators,
// and uses childNodeParser for the left and right of the node.
// If the given operator isn't found, it still continues down recursively with the childNodeParser.
func (p *Parser) parseBinaryExpression(supportedOperators []TokenID, childNodeParser func() (Node, error)) (Node, error) {
	root, err := childNodeParser()
	if err != nil {
		return nil, err
	}
	// Loop while there is addition or subtraction ahead.
	for p.currentToken != nil && slices.Contains(supportedOperators, p.currentToken.TokenID) {
		operatorToken, err := p.parseMathOperator()
		if err != nil {
			return nil, err
		}
		right, err := childNodeParser()
		if err != nil {
			return nil, err
		}
		root = &BinaryOperation{
			LeftNode:  root,
			RightNode: right,
			Operation: operatorToken,
		}
	}
	return root, nil
}

// parseLeftUnaryExpression parses an expression with the operator on the left, and the rest of the expression
// on the right. If the expected token is not there, it continues recursively with childNodeParser.
func (p *Parser) parseLeftUnaryExpression(supportedOperators []TokenID, childNodeParser func() (Node, error)) (Node, error) {
	if p.currentToken == nil {
		return nil, &InvalidGrammarError{FoundToken: p.currentToken, ExpectedTokens: []TokenID{}}
	}
	if slices.Contains(supportedOperators, p.currentToken.TokenID) {
		operation, err := p.parseMathOperator()
		if err != nil {
			return nil, err
		}
		subNode, err := childNodeParser()
		if err != nil {
			return nil, err
		}
		return &UnaryOperation{
			LeftOperation: operation,
			RightNode:     subNode,
		}, nil
	}
	return childNodeParser()
}

// ORDER OF OPERATIONS
// negation P E MD AS Comparisons not and or
// The higher-precedence ones should be deepest in the call tree. So logical or should be called first.

func (p *Parser) parseRootExpression() (Node, error) {
	// Currently or is the first one to call based on the order of operations specified above.
	return p.parseConditionalOr()
}

func (p *Parser) parseConditionalOr() (Node, error) {
	return p.parseBinaryExpression([]TokenID{OrToken}, p.parseConditionalAnd)
}

func (p *Parser) parseConditionalAnd() (Node, error) {
	return p.parseBinaryExpression([]TokenID{AndToken}, p.parseConditionalNot)
}

func (p *Parser) parseConditionalNot() (Node, error) {
	return p.parseLeftUnaryExpression([]TokenID{NegationToken}, p.parseComparisonExpression)
}

func (p *Parser) parseComparisonExpression() (Node, error) {
	// The allowed tokens are the FIRST ones associated with a binary comparison. The parseMathOperator func called by
	// parseBinaryExpression will handle the second token, if present.
	return p.parseBinaryExpression([]TokenID{GreaterThanToken, LessThanToken, NotToken, EqualsToken}, p.parseAdditionSubtraction)
}

func (p *Parser) parseAdditionSubtraction() (Node, error) {
	return p.parseBinaryExpression([]TokenID{PlusToken, NegationToken}, p.parseMultiplicationDivision)
}

func (p *Parser) parseMultiplicationDivision() (Node, error) {
	return p.parseBinaryExpression([]TokenID{WildcardMultiplyToken, DivideToken, ModulusToken}, p.parseExponents)
}

func (p *Parser) parseExponents() (Node, error) {
	return p.parseBinaryExpression([]TokenID{PowerToken}, p.parseParentheses)
}

func (p *Parser) parseParentheses() (Node, error) {
	// If parentheses are hit, start back at addition/subtraction.
	if p.currentToken.TokenID == ParenthesesStartToken {
		err := p.advanceToken() // Go past the parentheses
		if err != nil {
			return nil, err
		}
		// Back to the root
		node, err := p.parseRootExpression()
		if err != nil {
			return nil, err
		}
		err = p.eat([]TokenID{ParenthesesEndToken})
		if err != nil {
			return nil, err
		}
		return node, nil
	}
	return p.parseNegationOperation()
}

func (p *Parser) parseNegationOperation() (Node, error) {
	return p.parseLeftUnaryExpression([]TokenID{NegationToken}, p.parseRootValueOrAccess)
}

// parseRootExpression parses a root expression
func (p *Parser) parseRootValueOrAccess() (Node, error) {
	if p.currentToken == nil || !slices.Contains(validStartTokens, p.currentToken.TokenID) {
		return nil, &InvalidGrammarError{FoundToken: p.currentToken, ExpectedTokens: validStartTokens}
	} else if p.atRoot && p.currentToken.TokenID == CurrentObjectAccessToken {
		// Can't support @ at root
		return nil, &InvalidGrammarError{FoundToken: p.currentToken, ExpectedTokens: []TokenID{RootAccessToken, IdentifierToken}}
	}
	if p.atRoot {
		p.atRoot = false // Know when you can reference the current object.
	}

	var firstNode Node
	var err error
	// An expression can start with a literal, or an identifier. If an identifier, it can lead to a chain or a function.
	if slices.Contains(literalTokens, p.currentToken.TokenID) {
		switch literalToken := p.currentToken.TokenID; literalToken {
		case StringLiteralToken:
			firstNode, err = p.parseStringLiteral()
		case IntLiteralToken:
			firstNode, err = p.parseIntLiteral()
		case FloatLiteralToken:
			firstNode, err = p.parseFloatLiteral()
		case BooleanLiteralToken:
			firstNode, err = p.parseBooleanLiteral()
		default:
			return nil, fmt.Errorf(
				"bug: Literal token type %s is missing from switch in parseUnchainedRootExpression",
				literalTokens)
		}
		if err != nil {
			return nil, err
		}
	} else {
		firstNode = &Identifier{IdentifierName: p.currentToken.Value}
		// The literal case is accounted for, so if it gets here it's an identifier. That can lead to a chain or function call.
		err = p.advanceToken()
		if err != nil {
			return nil, err
		}
	}
	if p.currentToken != nil {
		return p.parseChainedValueOrAccess(firstNode)
	} else {
		return firstNode, nil
	}
}

var expStartIdentifierTokens = []TokenID{RootAccessToken, CurrentObjectAccessToken, IdentifierToken}
var literalTokens = []TokenID{StringLiteralToken, IntLiteralToken, BooleanLiteralToken, FloatLiteralToken}
var validStartTokens = append(expStartIdentifierTokens, literalTokens...)

// parseSubExpression parses all the dot notations, map accesses, binary operations, and function calls.
func (p *Parser) parseChainedValueOrAccess(rootNode Node) (Node, error) {
	var rootNodeAny any = rootNode
	identifier, rootIsIdentier := rootNodeAny.(*Identifier)
	var currentNode = rootNode
	// Handle types that cannot be chained first.
	if p.currentToken.TokenID == ParenthesesStartToken {
		// Function call
		argList, err := p.parseArgs()
		if err != nil {
			return nil, err
		}
		currentNode = &FunctionCall{
			FuncIdentifier:  identifier,
			ParameterInputs: argList,
		}
	}
	for {
		if p.currentToken == nil {
			// Reached end
			return currentNode, nil
		}
		switch p.currentToken.TokenID {
		case DotObjectAccessToken:
			if !rootIsIdentier {
				return nil, fmt.Errorf("dot notation cannot follow a literal")
			}
=======
var expStartIdentifierTokens = []TokenID{RootAccessToken, CurrentObjectAccessToken, IdentifierToken}
var literalTokens = []TokenID{StringLiteralToken, IntLiteralToken}
var validStartTokens = append(expStartIdentifierTokens, literalTokens...)

// parseSubExpression parses all the dot notations, map accesses, and function calls.
func (p *Parser) parseAfterIdentifier(identifier *Identifier) (Node, error) {
	var currentNode Node = identifier
	// Handle types that cannot be chained first.
	if p.currentToken.TokenID == ArgListStartToken {
		// Function call
		argList, err := p.parseArgs()
		if err != nil {
			return nil, err
		}
		currentNode = &FunctionCall{
			FuncIdentifier: identifier,
			ArgumentInputs: argList,
		}
	}
	for {
		switch {
		case p.currentToken == nil:
			// Reached end
			return currentNode, nil
		case p.currentToken.TokenID == DotObjectAccessToken:
>>>>>>> 73682360
			// Dot notation
			err := p.advanceToken() // Move past the .
			if err != nil {
				return nil, err
			}
			accessingIdentifier, err := p.parseIdentifier()
			if err != nil {
				return nil, err
			}
			currentNode = &DotNotation{LeftAccessibleNode: currentNode, RightAccessIdentifier: accessingIdentifier}
<<<<<<< HEAD
		case BracketAccessDelimiterStartToken:
			if !rootIsIdentier {
				return nil, fmt.Errorf("bracket access cannot follow a literal")
			}
=======
		case p.currentToken.TokenID == BracketAccessDelimiterStartToken:
>>>>>>> 73682360
			// Bracket notation
			parsedMapAccess, err := p.parseBracketAccess(currentNode)
			if err != nil {
				return nil, err
			}
			currentNode = parsedMapAccess
		default:
			// Reached a token this function is not responsible for
			return currentNode, nil
		}
	}
}

<<<<<<< HEAD
// eat validates then goes past the given token.
// For use when you know which tokens are required.
func (p *Parser) eat(validTokens []TokenID) error {
	if p.currentToken == nil || !slices.Contains(validTokens, p.currentToken.TokenID) {
		return &InvalidGrammarError{FoundToken: p.currentToken, ExpectedTokens: validTokens}
=======
// parseRootExpression parses a root expression
func (p *Parser) parseRootExpression() (Node, error) {
	if p.currentToken == nil || !sliceContains(validStartTokens, p.currentToken.TokenID) {
		return nil, &InvalidGrammarError{FoundToken: p.currentToken, ExpectedTokens: validStartTokens}
	} else if p.atRoot && p.currentToken.TokenID == CurrentObjectAccessToken {
		// Can't support @ at root
		return nil, &InvalidGrammarError{FoundToken: p.currentToken, ExpectedTokens: []TokenID{RootAccessToken, IdentifierToken}}
	}
	if p.atRoot {
		p.atRoot = false // Know when you can reference the current object.
	}

	// An expression can start with a literal, or an identifier. If an identifier, it can lead to a chain or a function.
	if sliceContains(literalTokens, p.currentToken.TokenID) {
		switch literalToken := p.currentToken.TokenID; literalToken {
		case StringLiteralToken:
			return p.parseStringLiteral()
		case IntLiteralToken:
			return p.parseIntLiteral()
		default:
			return nil, fmt.Errorf(
				"bug: Literal token type %s is missing from switch in parseUnchainedRootExpression",
				literalTokens)
		}
	}
	// The literal case is accounted for, so if it gets here it's an identifier. That can lead to a chain or function call.
	var firstIdentifier = &Identifier{IdentifierName: p.currentToken.Value}
	err := p.advanceToken()
	if err != nil {
		return nil, err
	}
	if p.currentToken != nil {
		return p.parseAfterIdentifier(firstIdentifier)
	} else {
		return firstIdentifier, nil
	}
}

func sliceContains(slice []TokenID, value TokenID) bool {
	for _, val := range slice {
		if val == value {
			return true
		}
>>>>>>> 73682360
	}
	return p.advanceToken()
}<|MERGE_RESOLUTION|>--- conflicted
+++ resolved
@@ -3,20 +3,13 @@
 import (
 	"errors"
 	"fmt"
-<<<<<<< HEAD
 	"slices"
-=======
->>>>>>> 73682360
 	"strconv"
 )
 
 /*
 Current grammar:
-<<<<<<< HEAD
 root_expression ::= root_identifier [expression_access] | literal | function_call | binary_operation
-=======
-root_expression ::= root_identifier [expression_access] | literal | function_call
->>>>>>> 73682360
 chained_expression := identifier [expression_access]
 expression_access ::= map_access | dot_notation
 map_access ::= "[" key "]" [chained_expression]
@@ -25,11 +18,8 @@
 literal := IntLiteralToken | StringLiteralToken
 function_call := identifier "(" [argument_list] ")"
 argument_list := argument_list "," root_expression | root_expression
-<<<<<<< HEAD
 binary_operator := ">" | "<" | ">" "=" | "<" "=" | "=" "=" | "!" "=" | "+" | "-" | "*" | "/"
 binary_operation := root_expression binary_operator root_expression
-=======
->>>>>>> 73682360
 
 filtering/querying will be added later if needed.
 */
@@ -85,7 +75,6 @@
 	}
 
 	subExpr, err := p.parseRootExpression()
-<<<<<<< HEAD
 	if err != nil {
 		return nil, err
 	}
@@ -109,8 +98,6 @@
 	}
 	literal := &IntLiteral{IntValue: int64(parsedInt)}
 	err = p.advanceToken()
-=======
->>>>>>> 73682360
 	if err != nil {
 		return nil, err
 	}
@@ -133,7 +120,6 @@
 	return literal, nil
 }
 
-<<<<<<< HEAD
 func (p *Parser) parseBooleanLiteral() (*BooleanLiteral, error) {
 	if p.currentToken.TokenID != BooleanLiteralToken {
 		return nil, &InvalidGrammarError{FoundToken: p.currentToken, ExpectedTokens: []TokenID{BooleanLiteralToken}}
@@ -150,27 +136,6 @@
 	return literal, nil
 }
 
-=======
-	return &BracketAccessor{LeftNode: expressionToAccess, RightExpression: subExpr}, nil
-}
-
-func (p *Parser) parseIntLiteral() (*IntLiteral, error) {
-	if p.currentToken.TokenID != IntLiteralToken {
-		return nil, &InvalidGrammarError{FoundToken: p.currentToken, ExpectedTokens: []TokenID{IntLiteralToken}}
-	}
-	parsedInt, err := strconv.Atoi(p.currentToken.Value)
-	if err != nil {
-		return nil, err // Should not fail if the parser is set up correctly
-	}
-	literal := &IntLiteral{IntValue: int64(parsedInt)}
-	err = p.advanceToken()
-	if err != nil {
-		return nil, err
-	}
-	return literal, nil
-}
-
->>>>>>> 73682360
 func (p *Parser) parseStringLiteral() (*StringLiteral, error) {
 	// The literal token includes the "", so trim the ends off.
 	literal := &StringLiteral{StrValue: p.currentToken.Value[1 : len(p.currentToken.Value)-1]}
@@ -184,17 +149,10 @@
 func (p *Parser) parseArgs() (*ArgumentList, error) {
 	// Keep parsing expressions until you hit a comma.
 	argNodes := make([]Node, 0)
-<<<<<<< HEAD
 	expectedToken := ParenthesesStartToken
 	for i := 0; ; i++ {
 		// Validate and go past the first ( on the first iteration, and commas on later iterations.
 		if i != 0 && p.currentToken.TokenID == ParenthesesEndToken {
-=======
-	expectedToken := ArgListStartToken
-	for i := 0; ; i++ {
-		// Validate and go past the first ( on the first iteration, and commas on later iterations.
-		if i != 0 && p.currentToken.TokenID == ArgListEndToken {
->>>>>>> 73682360
 			// Advances past the )
 			err := p.advanceToken()
 			if err != nil {
@@ -205,11 +163,7 @@
 			// The first is preceded by a (, the others are preceded by ,
 			return nil, &InvalidGrammarError{
 				FoundToken:     p.currentToken,
-<<<<<<< HEAD
 				ExpectedTokens: []TokenID{expectedToken, ParenthesesEndToken},
-=======
-				ExpectedTokens: []TokenID{expectedToken},
->>>>>>> 73682360
 			}
 		}
 
@@ -219,11 +173,7 @@
 			return nil, err
 		}
 		// Check end condition
-<<<<<<< HEAD
 		if i == 0 && p.currentToken.TokenID == ParenthesesEndToken {
-=======
-		if i == 0 && p.currentToken.TokenID == ArgListEndToken {
->>>>>>> 73682360
 			// Advances past the )
 			err := p.advanceToken()
 			if err != nil {
@@ -279,7 +229,6 @@
 	return node, err
 }
 
-<<<<<<< HEAD
 func (p *Parser) parseMathOperator() (MathOperationType, error) {
 	firstToken := p.currentToken.TokenID
 	err := p.advanceToken()
@@ -542,8 +491,8 @@
 			return nil, err
 		}
 		currentNode = &FunctionCall{
-			FuncIdentifier:  identifier,
-			ParameterInputs: argList,
+			FuncIdentifier: identifier,
+			ArgumentInputs: argList,
 		}
 	}
 	for {
@@ -556,33 +505,6 @@
 			if !rootIsIdentier {
 				return nil, fmt.Errorf("dot notation cannot follow a literal")
 			}
-=======
-var expStartIdentifierTokens = []TokenID{RootAccessToken, CurrentObjectAccessToken, IdentifierToken}
-var literalTokens = []TokenID{StringLiteralToken, IntLiteralToken}
-var validStartTokens = append(expStartIdentifierTokens, literalTokens...)
-
-// parseSubExpression parses all the dot notations, map accesses, and function calls.
-func (p *Parser) parseAfterIdentifier(identifier *Identifier) (Node, error) {
-	var currentNode Node = identifier
-	// Handle types that cannot be chained first.
-	if p.currentToken.TokenID == ArgListStartToken {
-		// Function call
-		argList, err := p.parseArgs()
-		if err != nil {
-			return nil, err
-		}
-		currentNode = &FunctionCall{
-			FuncIdentifier: identifier,
-			ArgumentInputs: argList,
-		}
-	}
-	for {
-		switch {
-		case p.currentToken == nil:
-			// Reached end
-			return currentNode, nil
-		case p.currentToken.TokenID == DotObjectAccessToken:
->>>>>>> 73682360
 			// Dot notation
 			err := p.advanceToken() // Move past the .
 			if err != nil {
@@ -593,14 +515,10 @@
 				return nil, err
 			}
 			currentNode = &DotNotation{LeftAccessibleNode: currentNode, RightAccessIdentifier: accessingIdentifier}
-<<<<<<< HEAD
 		case BracketAccessDelimiterStartToken:
 			if !rootIsIdentier {
 				return nil, fmt.Errorf("bracket access cannot follow a literal")
 			}
-=======
-		case p.currentToken.TokenID == BracketAccessDelimiterStartToken:
->>>>>>> 73682360
 			// Bracket notation
 			parsedMapAccess, err := p.parseBracketAccess(currentNode)
 			if err != nil {
@@ -614,57 +532,11 @@
 	}
 }
 
-<<<<<<< HEAD
 // eat validates then goes past the given token.
 // For use when you know which tokens are required.
 func (p *Parser) eat(validTokens []TokenID) error {
 	if p.currentToken == nil || !slices.Contains(validTokens, p.currentToken.TokenID) {
 		return &InvalidGrammarError{FoundToken: p.currentToken, ExpectedTokens: validTokens}
-=======
-// parseRootExpression parses a root expression
-func (p *Parser) parseRootExpression() (Node, error) {
-	if p.currentToken == nil || !sliceContains(validStartTokens, p.currentToken.TokenID) {
-		return nil, &InvalidGrammarError{FoundToken: p.currentToken, ExpectedTokens: validStartTokens}
-	} else if p.atRoot && p.currentToken.TokenID == CurrentObjectAccessToken {
-		// Can't support @ at root
-		return nil, &InvalidGrammarError{FoundToken: p.currentToken, ExpectedTokens: []TokenID{RootAccessToken, IdentifierToken}}
-	}
-	if p.atRoot {
-		p.atRoot = false // Know when you can reference the current object.
-	}
-
-	// An expression can start with a literal, or an identifier. If an identifier, it can lead to a chain or a function.
-	if sliceContains(literalTokens, p.currentToken.TokenID) {
-		switch literalToken := p.currentToken.TokenID; literalToken {
-		case StringLiteralToken:
-			return p.parseStringLiteral()
-		case IntLiteralToken:
-			return p.parseIntLiteral()
-		default:
-			return nil, fmt.Errorf(
-				"bug: Literal token type %s is missing from switch in parseUnchainedRootExpression",
-				literalTokens)
-		}
-	}
-	// The literal case is accounted for, so if it gets here it's an identifier. That can lead to a chain or function call.
-	var firstIdentifier = &Identifier{IdentifierName: p.currentToken.Value}
-	err := p.advanceToken()
-	if err != nil {
-		return nil, err
-	}
-	if p.currentToken != nil {
-		return p.parseAfterIdentifier(firstIdentifier)
-	} else {
-		return firstIdentifier, nil
-	}
-}
-
-func sliceContains(slice []TokenID, value TokenID) bool {
-	for _, val := range slice {
-		if val == value {
-			return true
-		}
->>>>>>> 73682360
 	}
 	return p.advanceToken()
 }